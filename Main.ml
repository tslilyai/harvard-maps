open Core.Std
open Dict
open Set
open Prioqueue
open Graph
open Order

let cs124graph = NamedGraph.from_edges 
		   [("s","a", 2.); ("a","c",1.);("c","e",4.);("s","b",6.);
		    ("b","d",2.);("d","f",2.);("f","e",1.);("c","f",2.);
		    ("c","b",1.);("a","b",3.);("b","a",5.)];;

<<<<<<< HEAD
print_string (let hd::_ = (NamedGraph.nodes graph) in hd);

=======
(*  print_string (let hd::_ = (NamedGraph.nodes graph) in hd); *)
>>>>>>> a7848755
(*
let cmdargs = Array.to_list Sys.argv in
     Dijkstra's algorithm *)

module DistDict = Dict.Make(
  struct
    type key = string
    type value = float
    let compare = string_compare
    let string_of_key x = x
    let string_of_value = Float.to_string
  end)

module PrevDict = Dict.Make(
  struct
    type key = string
    type value = string
    let compare = string_compare
    let string_of_key x = x
    let string_of_value x = x
  end)

module NodeHeapQueue = (BinaryHeap(PtCompare) :
                        PRIOQUEUE with type elt = PtCompare.t)


let dijkstra (graph: NamedGraph.graph) (s: NamedGraph.node) (fin: NamedGraph.node) 
    : float =
  let rec helper (heap: NodeHeapQueue.queue) (dist: DistDict.dict) 
		 (prev: PrevDict.dict) 
          : DistDict.dict * PrevDict.dict =
    if NodeHeapQueue.is_empty heap then (dist,prev)
    else 
      let ((v_node,v_dist), heap') = NodeHeapQueue.take heap in
      match NamedGraph.neighbors graph v_node with
      | None -> failwith "Neighborless Node"
      | Some lst ->
	 let (newheap, newdist, newprev) = 
           List.fold_right 
	     lst 
	     ~f:(fun w (h,d,p) -> 
		 let (w_node,w_length) = w in
		 match (DistDict.lookup d w_node), 
		       (DistDict.lookup dist v_node) with 
		 | None, _ -> failwith "that shouldn't happen"
		 | _, None -> failwith "that shouldn't happen"
		 | Some distw, Some distv -> 
		    let distw' = distv +. w_length in
		    if distw' < distw then
		      let h' = NodeHeapQueue.add (w_node, distw') h in
		      let d' = DistDict.insert d w_node distw' in
		      let p' = PrevDict.insert p w_node v_node in
		      (h', d', p')
		    else (h,d,p))
	     ~init: (heap',dist,prev) in 
	 helper newheap newdist newprev in
  let initial_heap = (NodeHeapQueue.add (s,0.) NodeHeapQueue.empty) in
  let initial_dist_before = List.fold_right 
		       (NamedGraph.nodes graph) 
		       ~f:(fun n d -> DistDict.insert d n Float.max_value) 
		       ~init:DistDict.empty in
  let initial_dist_updated = (DistDict.insert initial_dist_before s 0.) in
  let initial_prev = PrevDict.empty in						    
  let (final_dist,final_prev) = (helper initial_heap initial_dist_updated
					initial_prev) in
  match DistDict.lookup final_dist fin with
  | None -> failwith "that shouldn't happen"
  | Some n -> n
;;
  
    
   
Printf.printf "%f" (dijkstra cs124graph "s" "a");;<|MERGE_RESOLUTION|>--- conflicted
+++ resolved
@@ -10,12 +10,6 @@
 		    ("b","d",2.);("d","f",2.);("f","e",1.);("c","f",2.);
 		    ("c","b",1.);("a","b",3.);("b","a",5.)];;
 
-<<<<<<< HEAD
-print_string (let hd::_ = (NamedGraph.nodes graph) in hd);
-
-=======
-(*  print_string (let hd::_ = (NamedGraph.nodes graph) in hd); *)
->>>>>>> a7848755
 (*
 let cmdargs = Array.to_list Sys.argv in
      Dijkstra's algorithm *)
@@ -43,7 +37,12 @@
 
 
 let dijkstra (graph: NamedGraph.graph) (s: NamedGraph.node) (fin: NamedGraph.node) 
-    : float =
+    : (float * node list)=
+  let rec extract_path prev_dict node path = 
+    match PrevDict.lookup final_prev node with
+                  | None -> path
+                  | Some n -> extract_path final_prev n (n::path)
+  in
   let rec helper (heap: NodeHeapQueue.queue) (dist: DistDict.dict) 
 		 (prev: PrevDict.dict) 
           : DistDict.dict * PrevDict.dict =
@@ -81,11 +80,18 @@
   let initial_prev = PrevDict.empty in						    
   let (final_dist,final_prev) = (helper initial_heap initial_dist_updated
 					initial_prev) in
-  match DistDict.lookup final_dist fin with
-  | None -> failwith "that shouldn't happen"
-  | Some n -> n
+  let distance = match DistDict.lookup final_dist fin with
+                | None -> failwith "that shouldn't happen"
+                | Some n -> n
+  in let nodes = extract_path final_prev fin []
+  in (distance, nodes)
 ;;
   
     
    
-Printf.printf "%f" (dijkstra cs124graph "s" "a");;+Printf.printf "%f" let (x, _) = (dijkstra cs124graph "s" "a") in x;;
+
+let rec print_list = function [] -> ()
+  | e::l -> print_int e ; print_string " " ; print_list l;;
+
+  print_list (let (_, ls) = (dijkstra cs124graph "s" "a") in ls);;